--- conflicted
+++ resolved
@@ -149,11 +149,10 @@
   return http.createServer(function (req, res) {
     _bodyParser(req, res, function (err) {
       res.statusCode = err ? (err.status || 500) : 200
-<<<<<<< HEAD
-      res.end(err ? err.message : (JSON.stringify(req.body) || typeof req.body))
-=======
-      res.end(err ? ('[' + err.type + '] ' + err.message) : JSON.stringify(req.body))
->>>>>>> ee91374e
+      res.end(err
+        ? ('[' + err.type + '] ' + err.message)
+        : (JSON.stringify(req.body) || typeof req.body)
+      )
     })
   })
 }