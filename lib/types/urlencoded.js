/*!
 * body-parser
 * Copyright(c) 2014 Jonathan Ong
 * Copyright(c) 2014-2015 Douglas Christopher Wilson
 * MIT Licensed
 */

'use strict'

/**
 * Module dependencies.
 * @private
 */

var bytes = require('bytes')
var contentType = require('content-type')
var createError = require('http-errors')
var debug = require('debug')('body-parser:urlencoded')
var isFinished = require('on-finished').isFinished
var read = require('../read')
var typeis = require('type-is')
var qs = require('qs')

/**
 * Module exports.
 */

module.exports = urlencoded

/**
 * Create a middleware to parse urlencoded bodies.
 *
 * @param {object} [options]
 * @return {function}
 * @public
 */

function urlencoded (options) {
  var opts = options || {}

  var extended = Boolean(opts.extended)
  var inflate = opts.inflate !== false
  var limit = typeof opts.limit !== 'number'
    ? bytes.parse(opts.limit || '100kb')
    : opts.limit
  var type = opts.type || 'application/x-www-form-urlencoded'
  var verify = opts.verify || false
<<<<<<< HEAD
  var charsetSentinel = opts.charsetSentinel
  var interpretNumericEntities = opts.interpretNumericEntities
=======
  var depth = typeof opts.depth !== 'number'
    ? Number(opts.depth || 32)
    : opts.depth
>>>>>>> 17529513

  if (verify !== false && typeof verify !== 'function') {
    throw new TypeError('option verify must be function')
  }

  var depth = typeof opts.depth !== 'number'
    ? Number(opts.depth || 32)
    : opts.depth

  var defaultCharset = opts.defaultCharset || 'utf-8'
  if (defaultCharset !== 'utf-8' && defaultCharset !== 'iso-8859-1') {
    throw new TypeError('option defaultCharset must be either utf-8 or iso-8859-1')
  }

  // create the appropriate query parser
  var queryparse = createQueryParser(opts, extended)

  // create the appropriate type checking function
  var shouldParse = typeof type !== 'function'
    ? typeChecker(type)
    : type

  function parse (body, encoding) {
    return body.length
      ? queryparse(body, encoding)
      : {}
  }

  return function urlencodedParser (req, res, next) {
    if (isFinished(req)) {
      debug('body already parsed')
      next()
      return
    }

    if (!('body' in req)) {
      req.body = undefined
    }

    // skip requests without bodies
    if (!typeis.hasBody(req)) {
      debug('skip empty body')
      next()
      return
    }

    debug('content-type %j', req.headers['content-type'])

    // determine if request should be parsed
    if (!shouldParse(req)) {
      debug('skip parsing')
      next()
      return
    }

    // assert charset
    var charset = getCharset(req) || defaultCharset
    if (charset !== 'utf-8' && charset !== 'iso-8859-1') {
      debug('invalid charset')
      next(createError(415, 'unsupported charset "' + charset.toUpperCase() + '"', {
        charset: charset,
        type: 'charset.unsupported'
      }))
      return
    }

    // read
    read(req, res, next, parse, debug, {
      debug: debug,
      encoding: charset,
      inflate: inflate,
      limit: limit,
      verify: verify,
<<<<<<< HEAD
      charsetSentinel: charsetSentinel,
      interpretNumericEntities: interpretNumericEntities,
=======
>>>>>>> 17529513
      depth: depth
    })
  }
}

/**
 * Get the extended query parser.
 *
 * @param {object} options
 */

function createQueryParser (options, extended) {
  var parameterLimit = options.parameterLimit !== undefined
    ? options.parameterLimit
    : 1000
<<<<<<< HEAD
  var charsetSentinel = options.charsetSentinel
  var interpretNumericEntities = options.interpretNumericEntities
=======
>>>>>>> 17529513

  var depth = typeof options.depth !== 'number'
    ? Number(options.depth || 32)
    : options.depth
<<<<<<< HEAD
=======
  var parse = parser('qs')
>>>>>>> 17529513

  if (isNaN(parameterLimit) || parameterLimit < 1) {
    throw new TypeError('option parameterLimit must be a positive number')
  }

  if (isNaN(depth) || depth < 0) {
    throw new TypeError('option depth must be a zero or a positive number')
  }

  if (isFinite(parameterLimit)) {
    parameterLimit = parameterLimit | 0
  }

  return function queryparse (body, encoding) {
    var paramCount = parameterCount(body, parameterLimit)

    if (paramCount === undefined) {
      debug('too many parameters')
      throw createError(413, 'too many parameters', {
        type: 'parameters.too.many'
      })
    }

    var arrayLimit = extended ? Math.max(100, paramCount) : 0

    debug('parse ' + (extended ? 'extended ' : '') + 'urlencoding')
    try {
      return qs.parse(body, {
        allowPrototypes: true,
        arrayLimit: arrayLimit,
        depth: depth,
        charsetSentinel: charsetSentinel,
        interpretNumericEntities: interpretNumericEntities,
        charset: encoding,
        parameterLimit: parameterLimit,
        strictDepth: true
      })
    } catch (err) {
      if (err instanceof RangeError) {
        throw createError(400, 'The input exceeded the depth', {
          type: 'querystring.parse.rangeError'
        })
      } else {
        throw err
      }
    }



<<<<<<< HEAD
    return qs.parse(body, {
      allowPrototypes: true,
      arrayLimit: arrayLimit,
      depth: depth,
      parameterLimit: parameterLimit,
      charsetSentinel: charsetSentinel,
      interpretNumericEntities: interpretNumericEntities,
      charset: encoding
    })
=======
    debug('parse extended urlencoding')
    try {
      return parse(body, {
        allowPrototypes: true,
        arrayLimit: arrayLimit,
        depth: depth,
        strictDepth: true,
        parameterLimit: parameterLimit
      })
    } catch (err) {
      if (err instanceof RangeError) {
        throw createError(400, 'The input exceeded the depth', {
          type: 'querystring.parse.rangeError'
        })
      } else {
        throw err
      }
    }
>>>>>>> 17529513
  }
}

/**
 * Get the charset of a request.
 *
 * @param {object} req
 * @api private
 */

function getCharset (req) {
  try {
    return (contentType.parse(req).parameters.charset || '').toLowerCase()
  } catch (e) {
    return undefined
  }
}

/**
 * Count the number of parameters, stopping once limit reached
 *
 * @param {string} body
 * @param {number} limit
 * @api private
 */

function parameterCount (body, limit) {
  var count = 0
  var index = 0

  while ((index = body.indexOf('&', index)) !== -1) {
    count++
    index++

    if (count === limit) {
      return undefined
    }
  }

  return count
}

/**
 * Get the simple type checker.
 *
 * @param {string} type
 * @return {function}
 */

function typeChecker (type) {
  return function checkType (req) {
    return Boolean(typeis(req, type))
  }
}<|MERGE_RESOLUTION|>--- conflicted
+++ resolved
@@ -45,14 +45,8 @@
     : opts.limit
   var type = opts.type || 'application/x-www-form-urlencoded'
   var verify = opts.verify || false
-<<<<<<< HEAD
   var charsetSentinel = opts.charsetSentinel
   var interpretNumericEntities = opts.interpretNumericEntities
-=======
-  var depth = typeof opts.depth !== 'number'
-    ? Number(opts.depth || 32)
-    : opts.depth
->>>>>>> 17529513
 
   if (verify !== false && typeof verify !== 'function') {
     throw new TypeError('option verify must be function')
@@ -126,11 +120,8 @@
       inflate: inflate,
       limit: limit,
       verify: verify,
-<<<<<<< HEAD
       charsetSentinel: charsetSentinel,
       interpretNumericEntities: interpretNumericEntities,
-=======
->>>>>>> 17529513
       depth: depth
     })
   }
@@ -146,19 +137,12 @@
   var parameterLimit = options.parameterLimit !== undefined
     ? options.parameterLimit
     : 1000
-<<<<<<< HEAD
   var charsetSentinel = options.charsetSentinel
   var interpretNumericEntities = options.interpretNumericEntities
-=======
->>>>>>> 17529513
 
   var depth = typeof options.depth !== 'number'
     ? Number(options.depth || 32)
     : options.depth
-<<<<<<< HEAD
-=======
-  var parse = parser('qs')
->>>>>>> 17529513
 
   if (isNaN(parameterLimit) || parameterLimit < 1) {
     throw new TypeError('option parameterLimit must be a positive number')
@@ -205,39 +189,6 @@
         throw err
       }
     }
-
-
-
-<<<<<<< HEAD
-    return qs.parse(body, {
-      allowPrototypes: true,
-      arrayLimit: arrayLimit,
-      depth: depth,
-      parameterLimit: parameterLimit,
-      charsetSentinel: charsetSentinel,
-      interpretNumericEntities: interpretNumericEntities,
-      charset: encoding
-    })
-=======
-    debug('parse extended urlencoding')
-    try {
-      return parse(body, {
-        allowPrototypes: true,
-        arrayLimit: arrayLimit,
-        depth: depth,
-        strictDepth: true,
-        parameterLimit: parameterLimit
-      })
-    } catch (err) {
-      if (err instanceof RangeError) {
-        throw createError(400, 'The input exceeded the depth', {
-          type: 'querystring.parse.rangeError'
-        })
-      } else {
-        throw err
-      }
-    }
->>>>>>> 17529513
   }
 }
 
